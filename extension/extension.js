import Clutter from 'gi://Clutter';
import Gio from 'gi://Gio';
import GLib from 'gi://GLib';
import GObject from 'gi://GObject';
import Meta from 'gi://Meta';
import Shell from 'gi://Shell';
import St from 'gi://St';
import * as Gettext from 'gettext';
import * as Main from 'resource:///org/gnome/shell/ui/main.js';
import * as PanelMenu from 'resource:///org/gnome/shell/ui/panelMenu.js';
import { Extension, gettext as _ } from 'resource:///org/gnome/shell/extensions/extension.js';

import { ClipboardManager } from './features/Clipboard/logic/clipboardManager.js';
import { createThemedIcon } from './utilities/utilityThemedIcon.js';
import { positionMenu } from './utilities/utilityMenuPositioner.js';
import { getAutoPaster, destroyAutoPaster } from './utilities/utilityAutoPaste.js';
import { getGifCacheManager, destroyGifCacheManager } from './features/GIF/logic/gifCacheManager.js';

/**
 * Creates a simple, predictable identifier from a tab name.
 */
function getTabIdentifier(tabName) {
    return tabName.replace(/\s+/g, '');
}

/**
 * A single, declarative configuration for all main tabs.
 * This is the single source of truth for tab properties.
 */
const TABS = [
    {
        name: "Recently Used",
        icon: 'utility-recents-symbolic.svg',
        isFullView: false,
        settingKey: 'enable-recents-tab'
    },
    {
        name: "Emoji",
        icon: 'main-emoji-symbolic.svg',
        isFullView: true,
        settingKey: 'enable-emoji-tab'
    },
    {
        name: "GIF",
        icon: 'main-gif-symbolic.svg',
        isFullView: true,
        settingKey: 'enable-gif-tab'
    },
    {
        name: "Kaomoji",
        icon: 'main-kaomoji-symbolic.svg',
        isFullView: true,
        settingKey: 'enable-kaomoji-tab'
    },
    {
        name: "Symbols",
        icon: 'main-symbols-symbolic.svg',
        isFullView: true,
        settingKey: 'enable-symbols-tab'
    },
    {
        name: "Clipboard",
        icon: 'main-clipboard-symbolic.svg',
        isFullView: false,
        settingKey: 'enable-clipboard-tab'
    },
];

/**
 * The main panel indicator and menu for the All-in-One Clipboard extension.
 * This class is responsible for building the main UI, managing the tab bar,
 * and dynamically loading the content for each selected tab.
 */
const AllInOneClipboardIndicator = GObject.registerClass(
class AllInOneClipboardIndicator extends PanelMenu.Button {
    constructor(settings, extension, clipboardManager) {
        super(0.5, _("All-in-One Clipboard"), false);

        this._settings = settings;
        this._extension = extension;
        this._clipboardManager = clipboardManager;

        // Generate tab properties from the single TABS constant.
        this.TAB_NAMES = TABS.map(t => _(t.name));
        this._fullViewTabs = TABS.filter(t => t.isFullView).map(t => _(t.name));

        this._tabButtons = {};
        this._activeTabName = null;
        this._lastActiveTabName = null;
        this._tabContentArea = null;
        this._currentTabActor = null;
        this._mainTabBar = null;
        this._explicitTabTarget = null;
        this._isOpeningViaShortcut = false;

        this._currentTabVisibilitySignalId = 0;
        this._currentTabNavigateSignalId = 0;
        this._selectTabTimeoutId = 0;
        this._loadingIndicatorTimeoutId = 0;
        this._tabVisibilitySignalIds = [];
<<<<<<< HEAD
        this._forceHideMainTabBar = false;
=======
        this._visibleTabNames = new Set();
>>>>>>> e35f6b9e

        const icon = new St.Icon({ icon_name: 'edit-copy-symbolic', style_class: 'system-status-icon' });
        this.add_child(icon);

        this._buildMenu();

        // Connect signals for tab management.
        TABS.forEach(tab => {
            if (tab.settingKey) {
                const signalId = this._settings.connect(`changed::${tab.settingKey}`, () => this._updateTabsVisibility());
                this._tabVisibilitySignalIds.push(signalId);
            }
        });

        // Listen for changes to the tab order and rebuild the tab bar in real-time.
        const tabOrderSignalId = this._settings.connect('changed::tab-order', () => this._rebuildTabBar());
        this._tabVisibilitySignalIds.push(tabOrderSignalId);

        // Run once on startup to set the initial state.
        this._updateTabsVisibility();
    }

    /**
     * Constructs the main menu layout with a tab bar and content area.
     * @private
     */
    _buildMenu() {
        this.menu.removeAll();

        const mainVerticalBox = new St.BoxLayout({
            vertical: true,
            width: 420,
            height: 420,
            style_class: 'aio-clipboard-container'
        });
        this.menu.box.add_child(mainVerticalBox);

        this._mainTabBar = new St.BoxLayout();
        mainVerticalBox.add_child(this._mainTabBar);

        this._tabContentArea = new St.Bin({
            style_class: 'aio-clipboard-content-area',
            x_expand: true,
            y_expand: true,
            y_align: Clutter.ActorAlign.FILL,
            x_align: Clutter.ActorAlign.FILL
        });
        mainVerticalBox.add_child(this._tabContentArea);

        // Rebuild the tab bar based on current settings
        this._rebuildTabBar();

        this._mainTabBar.set_reactive(true);
        this._mainTabBar.connect('key-press-event', this._onMainTabBarKeyPress.bind(this));

        // Handle menu open/close events
        this.menu.connect('open-state-changed', (menu, isOpen) => {
            if (isOpen) {
                // If we're opening via a shortcut, do not interfere with the tab selection.
                if (this._isOpeningViaShortcut) {
                    this._isOpeningViaShortcut = false;
                    return;
                }

                // Otherwise, this is a general open (e.g., panel click), so run default logic.
                const rememberLastTab = this._settings.get_boolean('remember-last-tab');
                let targetTab = null;

                // Remember last used tab if enabled and visible.
                if (rememberLastTab && this._lastActiveTabName && this._tabButtons[this._lastActiveTabName]?.visible) {
                    targetTab = this._lastActiveTabName;
                }

                // Use the user's default tab if visible.
                if (!targetTab) {
                    const userDefault = this._settings.get_string('default-tab');
                    const translatedDefault = _(userDefault);
                    if (this._tabButtons[translatedDefault]?.visible) {
                        targetTab = translatedDefault;
                    }
                }

                // As a final fallback, use the first visible tab in the user's order.
                if (!targetTab) {
                    const tabOrder = this._settings.get_strv('tab-order');
                    for (const name of tabOrder) {
                        const translated = _(name);
                        if (this._tabButtons[translated]?.visible) {
                            targetTab = translated;
                            break;
                        }
                    }
                }

                GLib.idle_add(GLib.PRIORITY_DEFAULT, () => {
                    if (this.menu.isOpen && targetTab) {
                        this._selectTab(targetTab);
                    }
                    // If no tabs are visible, it will just open empty.
                    return GLib.SOURCE_REMOVE;
                });

            } else {
                this._currentTabActor?.onMenuClosed?.();
            }
        });
    }

    /**
     * Clears and rebuilds the main tab bar based on the current 'tab-order' setting.
     * This is called when the tab order changes in real-time.
     * @private
     */
    _rebuildTabBar() {
        // Clear all existing buttons and references
        this._mainTabBar.destroy_all_children();
        this._tabButtons = {};

        const tabOrder = this._settings.get_strv('tab-order');

        tabOrder.forEach(name => {
            const translatedName = _(name);
            const tabConfig = TABS.find(t => t.name === name);
            if (!tabConfig) return;

            const iconFile = tabConfig.icon;

            const iconWidget = createThemedIcon(this._extension.path, iconFile, 16);

            const button = new St.Button({
                style_class: 'aio-clipboard-tab-button button',
                can_focus: true,
                child: iconWidget,
                x_expand: true,
            });

            button.tooltip_text = translatedName;

            button.connect('clicked', () => this._selectTab(translatedName));
            this._tabButtons[translatedName] = button;
            this._mainTabBar.add_child(button);
        });

        // After rebuilding, we must re-apply the visibility rules.
        this._updateTabsVisibility();
    }

    /**
     * Sets the visibility of the main tab bar.
     * @param {boolean} isVisible - Whether the tab bar should be visible.
     * @private
     */
    _setMainTabBarVisibility(isVisible) {
        const shouldBeVisible = isVisible && !this._forceHideMainTabBar;

        if (this._mainTabBar && this._mainTabBar.visible !== shouldBeVisible) {
            this._mainTabBar.visible = shouldBeVisible;
        }
    }

    /**
     * Updates the visual state of the tab buttons so the active tab is highlighted.
     * @private
     */
    _updateTabButtonSelection() {
        if (!this._tabButtons) {
            return;
        }

        for (const [name, button] of Object.entries(this._tabButtons)) {
            if (name === this._activeTabName) {
                button.add_style_pseudo_class('checked');
            } else {
                button.remove_style_pseudo_class('checked');
            }
        }
    }

    /**
     * Updates the visibility and interactivity of all main tabs based on user settings.
     * @private
     */
    _updateTabsVisibility() {
        const visibleTabs = new Set();

        // Iterate through all buttons in the tab bar to respect user order.
        this._mainTabBar.get_children().forEach(button => {
            // Find the translated name associated with this button widget
            const name = Object.keys(this._tabButtons).find(key => this._tabButtons[key] === button);
            if (!name) return;

            // Find the original, non-translated name to look up its config
            const originalName = TABS.find(t => _(t.name) === name)?.name;
            const config = TABS.find(t => t.name === originalName);
            if (!config) return;

            // Determine visibility based on the associated setting key
            const isVisible = config.settingKey ? this._settings.get_boolean(config.settingKey) : true;

            button.visible = isVisible;
            button.reactive = isVisible;
            button.can_focus = isVisible;

            if (isVisible) {
                visibleTabs.add(name);
            }
        });
        this._visibleTabNames = visibleTabs;

        this._forceHideMainTabBar = visibleTabs.size <= 1;

        if (this._forceHideMainTabBar) {
            this._setMainTabBarVisibility(false);
        } else if (!this._activeTabName || !this._fullViewTabs.includes(this._activeTabName)) {
            this._setMainTabBarVisibility(true);
        }

        // Ensure that the active and last active tabs are visible
        const fallbackTarget = this._getFirstVisibleTabName();
        if (this._activeTabName && !visibleTabs.has(this._activeTabName) && fallbackTarget) {
            if (this.menu?.isOpen) {
                this._selectTab(fallbackTarget);
            } else {
                this._activeTabName = fallbackTarget;
            }
        }
        if (this._lastActiveTabName && !visibleTabs.has(this._lastActiveTabName) && fallbackTarget) {
            this._lastActiveTabName = fallbackTarget;
        }
    }

    /**
     * Retrieves the first visible tab name based on the current user order.
     * @returns {string|null} The translated tab name if available, otherwise null.
     * @private
     */
    _getFirstVisibleTabName() {
        for (const name of this._visibleTabNames) {
            return name;
        }
        return null;
    }

    /**
     * Disconnects signals from the previously active tab's content actor.
     * @param {St.Actor} tabActor - The actor of the tab content being deactivated.
     * @private
     */
    _disconnectTabSignals(tabActor) {
        if (!tabActor?.constructor.$gtype) return;

        try {
            if (this._currentTabVisibilitySignalId > 0 && GObject.signal_lookup('set-main-tab-bar-visibility', tabActor.constructor.$gtype)) {
                tabActor.disconnect(this._currentTabVisibilitySignalId);
            }
            if (this._currentTabNavigateSignalId > 0 && GObject.signal_lookup('navigate-to-main-tab', tabActor.constructor.$gtype)) {
                tabActor.disconnect(this._currentTabNavigateSignalId);
            }
        } catch (e) {
            // Errors on disconnect are usually safe to ignore
        } finally {
            this._currentTabVisibilitySignalId = 0;
            this._currentTabNavigateSignalId = 0;
        }
    }

    /**
     * Selects and loads the specified tab, updating the UI accordingly.
     * @param {string} tabName - The name of the tab to select.
     * @private
     */
    async _selectTab(tabName) {
        // Initial Checks and State Setup
        if (this._activeTabName === tabName && this._currentTabActor) {
            // If clicking the same tab, just call its onSelected method.
            this._currentTabActor.onTabSelected?.();
            return;
        }

        // Store references to old state
        const oldActor = this._currentTabActor;
        const wasOldTabFullView = this._fullViewTabs.includes(this._activeTabName);

        // Update state
        this._activeTabName = tabName;
        this._lastActiveTabName = tabName;
        this._updateTabButtonSelection();
        const tabId = getTabIdentifier(tabName);
        const isNewTabFullView = this._fullViewTabs.includes(tabName);

        // Visibility Management
        if (isNewTabFullView) {
            // Moving to a full-view tab
            if (wasOldTabFullView) {
                this._setMainTabBarVisibility(false);
            }
            // If coming from non-full to full, we hide the tab bar after loading new content.
        } else if (wasOldTabFullView) {
            // Moving to non-full-view tab
        } else {
            // Ensure the bar is visible in non-full-view tabs.
            this._setMainTabBarVisibility(true);
        }

        // Asynchronous Content Loading
        if (this._loadingIndicatorTimeoutId) {
            GLib.source_remove(this._loadingIndicatorTimeoutId);
            this._loadingIndicatorTimeoutId = 0;
        }

        try {
            this._loadingIndicatorTimeoutId = GLib.timeout_add(GLib.PRIORITY_DEFAULT, 150, () => {
                if (this._tabContentArea) {
                    // Create a Bin container that will expand and hold its space.
                    const loadingContainer = new St.Bin({
                        style_class: 'aio-clipboard-content-area',
                        x_expand: true,
                        y_expand: true,
                        // Center the label inside the expanding container.
                        child: new St.Label({
                            text: _("Loading %s...").format(tabName),
                            x_align: Clutter.ActorAlign.CENTER,
                            y_align: Clutter.ActorAlign.CENTER
                        })
                    });

                    this._tabContentArea.set_child(loadingContainer);
                    this._currentTabActor = loadingContainer;
                    oldActor?.destroy();
                }
                this._loadingIndicatorTimeoutId = 0;
                return GLib.SOURCE_REMOVE;
            });

            // Dynamically import and create the new tab content actor
            let newContentActor;
            // Import paths for tab modules
            if (tabName === _("Recently Used")) {
                const moduleUrl = `file://${this._extension.path}/features/RecentlyUsed/tabRecentlyUsed.js`;
                const tabModule = await import(moduleUrl);
                newContentActor = new tabModule.RecentlyUsedTabContent(this._extension, this._settings, this._clipboardManager);
            } else {
                const moduleUrl = `file://${this._extension.path}/features/${tabId}/tab${tabId}.js`;
                const tabModule = await import(moduleUrl);
                const className = `${tabId}TabContent`;

                if (!tabModule[className]) {
                    throw new Error(`Class '${className}' not found in module: ${moduleUrl}`);
                }

                if (tabName === _("Clipboard")) {
                    newContentActor = new tabModule[className](this._extension, this._settings, this._clipboardManager);
                } else {
                    newContentActor = new tabModule[className](this._extension, this._settings);
                }
            }

            if (this._activeTabName !== tabName) {
                newContentActor?.destroy();
                if (this._loadingIndicatorTimeoutId) {
                    GLib.source_remove(this._loadingIndicatorTimeoutId);
                    this._loadingIndicatorTimeoutId = 0;
                }
                return;
            }

            if (this._loadingIndicatorTimeoutId) {
                GLib.source_remove(this._loadingIndicatorTimeoutId);
                this._loadingIndicatorTimeoutId = 0;
            }

            // Synchronous UI Update
            this._disconnectTabSignals(oldActor);
            this._tabContentArea.set_child(newContentActor);

            // Adjust tab bar visibility based on full-view status
            if (!isNewTabFullView) {
                // Moving to a non-full-view tab, show the tab bar
                this._setMainTabBarVisibility(true);
            } else if (!wasOldTabFullView) {
                // Moving to full-view tab, hide the tab bar
                this._setMainTabBarVisibility(false);
            }

            // Reconnect signals for the new tab actor
            oldActor?.destroy();
            this._currentTabActor = newContentActor;

            // Connect signals to the new actor
            if (newContentActor.constructor.$gtype) {
                if (GObject.signal_lookup('set-main-tab-bar-visibility', newContentActor.constructor.$gtype)) {
                    this._currentTabVisibilitySignalId = newContentActor.connect('set-main-tab-bar-visibility', (actor, isVisible) => {
                        this._setMainTabBarVisibility(isVisible);
                    });
                }
                if (GObject.signal_lookup('navigate-to-main-tab', newContentActor.constructor.$gtype)) {
                    this._currentTabNavigateSignalId = newContentActor.connect('navigate-to-main-tab', (actor, targetTabName) => {
                        if (this.TAB_NAMES.includes(targetTabName)) {
                            if (this._visibleTabNames.has(targetTabName)) {
                                this._selectTab(targetTabName);
                            } else {
                                const fallbackTab = this._getFirstVisibleTabName();
                                if (fallbackTab) {
                                    this._selectTab(fallbackTab);
                                }
                            }
                        }
                    });
                }
            }

            if (this._selectTabTimeoutId) {
                GLib.source_remove(this._selectTabTimeoutId);
            }
            this._selectTabTimeoutId = GLib.timeout_add(GLib.PRIORITY_DEFAULT_IDLE, 10, () => {
                this._currentTabActor?.onTabSelected?.();
                this._selectTabTimeoutId = 0;
                return GLib.SOURCE_REMOVE;
            });

        } catch (e) {
            console.error(`[AIO-Clipboard] Failed to load tab '${tabName}': ${e.message}\n${e.stack}`);

            if (this._loadingIndicatorTimeoutId) {
                GLib.source_remove(this._loadingIndicatorTimeoutId);
                this._loadingIndicatorTimeoutId = 0;
            }

            oldActor?.destroy();
            this._setMainTabBarVisibility(true);

            if (this._tabContentArea && this._activeTabName === tabName) {
                const errorLabel = new St.Label({
                    text: `Error loading tab: ${e.message}`,
                    style_class: 'aio-clipboard-error-label',
                    x_align: Clutter.ActorAlign.CENTER,
                    y_align: Clutter.ActorAlign.CENTER,
                    x_expand: true,
                    y_expand: true
                });
                this._tabContentArea.set_child(errorLabel);
                this._currentTabActor = errorLabel;
            }
        }
    }

    /**
     * Handles left/right arrow key navigation within the main tab bar.
     * Prevents focus from moving out of the tab bar when at the edges.
     * @param {Clutter.Actor} actor - The actor receiving the event.
     * @param {Clutter.Event} event - The key press event.
     * @returns {Clutter.EVENT_STOP|Clutter.EVENT_PROPAGATE} Whether to stop or propagate the event.
     * @private
    */
    _onMainTabBarKeyPress(actor, event) {
        const symbol = event.get_key_symbol();
        if (symbol !== Clutter.KEY_Left && symbol !== Clutter.KEY_Right) {
            return Clutter.EVENT_PROPAGATE;
        }

        const buttons = Object.values(this._tabButtons);
        if (buttons.length === 0) {
            return Clutter.EVENT_PROPAGATE;
        }

        const currentFocus = global.stage.get_key_focus();
        const currentIndex = buttons.indexOf(currentFocus);

        if (currentIndex === -1) {
            return Clutter.EVENT_PROPAGATE;
        }

        if (currentIndex === 0 && symbol === Clutter.KEY_Left) {
            return Clutter.EVENT_STOP;
        }

        if (currentIndex === buttons.length - 1 && symbol === Clutter.KEY_Right) {
            return Clutter.EVENT_STOP;
        }

        return Clutter.EVENT_PROPAGATE;
    }

    /**
     * Opens the menu, respecting the positioning settings for a hidden icon.
     * The 'open-state-changed' signal handler will manage which tab to display.
     */
    openMenu() {
        if (this.menu.isOpen) {
            return;
        }

        // If the menu is hidden, open it manually and position it.
        if (!this.visible) {
            this.menu.open(false); // Open without animation for manual positioning
            GLib.idle_add(GLib.PRIORITY_DEFAULT, () => {
                if (this.menu.actor) {
                    positionMenu(this.menu.actor, this._settings);
                }
                return GLib.SOURCE_REMOVE;
            });
        } else {
            this.menu.open();
        }
    }

    /**
     * Toggles the menu's visibility. Called by the main toggle shortcut and mouse clicks.
     * This is a general open, so we do not set a specific tab target.
     */
    toggleMenu() {
        if (this.menu.isOpen) {
            this.menu.close();
        } else {
            // Reset the target tab when opening the menu generally.
            this._explicitTabTarget = null;
            this.openMenu();
        }
    }

    /**
     * Opens the menu and ensures a specific tab is selected.
     * Used by the specific-tab keyboard shortcuts.
     * @param {string} tabName - The name of the tab to open.
     */
    async openMenuAndSelectTab(tabName) {
        await this._selectTab(tabName);

        // Tell the 'open-state-changed' handler to not interfere.
        this._isOpeningViaShortcut = true;
        this.openMenu();
    }

    /**
     * Cleans up resources when the indicator is destroyed.
     * @override
     */
    destroy() {
        // Clean up any pending timeouts
        if (this._selectTabTimeoutId) {
            GLib.source_remove(this._selectTabTimeoutId);
            this._selectTabTimeoutId = 0;
        }
        if (this._loadingIndicatorTimeoutId) {
            GLib.source_remove(this._loadingIndicatorTimeoutId);
            this._loadingIndicatorTimeoutId = 0;
        }
        if (this._currentTabActor) {
            this._disconnectTabSignals(this._currentTabActor);
        }
        this._currentTabActor?.destroy();
        this._currentTabActor = null;

        this._tabVisibilitySignalIds.forEach(id => {
            if (this._settings) {
                this._settings.disconnect(id);
            }
        });
        this._tabVisibilitySignalIds = [];

        this._tabButtons = null;
        this._mainTabBar = null;
        this._tabContentArea = null;
        this._settings = null;
        this._extension = null;

        super.destroy();
    }
});

/**
 * The main extension class, responsible for the enable/disable lifecycle.
 */
export default class AllInOneClipboardExtension extends Extension {
    constructor(metadata) {
        super(metadata);
        this._indicator = null;
        this._settings = null;
        this._clipboardManager = null;
        this._settingsSignalIds = [];
    }

    /**
     * Updates the visibility of the panel indicator based on user settings.
     * @private
     */
    _updateIndicatorVisibility() {
        if (!this._indicator) {
            return; // Safety check
        }
        const hide = this._settings.get_boolean('hide-panel-icon');
        this._indicator.visible = !hide;
    }

    /**
     * Handles the signal for the 'clear-recents-trigger' GSettings key.
     * Deletes the appropriate recent items cache file based on the key's value.
     * @private
     */
    _onClearRecentsTrigger() {
        const trigger = this._settings.get_string('clear-recents-trigger');

        // Ignore if the trigger is empty (which happens when we reset it)
        if (trigger === '') {
            return;
        }

        const RECENT_FILES_MAP = {
            'emoji': 'recent_emojis.json',
            'gif': 'recent_gifs.json',
            'kaomoji': 'recent_kaomojis.json',
            'symbols': 'recent_symbols.json'
        };

        if (trigger === 'all') {
            // Delete all known recent files
            for (const filename of Object.values(RECENT_FILES_MAP)) {
                this._clearRecentFile(filename);
            }
        } else if (RECENT_FILES_MAP[trigger]) {
            // Delete a specific recent file
            this._clearRecentFile(RECENT_FILES_MAP[trigger]);
        } else if (trigger === 'clipboard-history' && this._clipboardManager) {
            this._clipboardManager.clearHistory();
        } else if (trigger === 'clipboard-pinned' && this._clipboardManager) {
            this._clipboardManager.clearPinned();
        } else if (trigger === 'gif-cache') {
            getGifCacheManager().clearCache();
        }

        // Reset the trigger back to empty so it can be used again.
        this._settings.set_string('clear-recents-trigger', '');
    }

    /**
     * Clears a specified recent items file by overwriting it with an empty array.
     * This avoids race conditions that can occur with file deletion.
     * @param {string} filename - The name of the file to clear.
     * @private
     */
    _clearRecentFile(filename) {
        try {
            const cacheDir = GLib.build_filenamev([GLib.get_user_cache_dir(), this.uuid]);
            const filePath = GLib.build_filenamev([cacheDir, filename]);
            const file = Gio.File.new_for_path(filePath);

            const emptyContent = new GLib.Bytes(new TextEncoder().encode('[]'));

            // Asynchronously replace the file's contents. This is a fire-and-forget operation.
            file.replace_contents_bytes_async(
                emptyContent,
                null, // etag
                false, // make_backup
                Gio.FileCreateFlags.REPLACE_DESTINATION | Gio.FileCreateFlags.PRIVATE,
                null, // cancellable
                (source, res) => {
                    try {
                        // Finalize the async operation.
                        source.replace_contents_finish(res);
                    } catch (e) {
                        // Safely ignore NOT_FOUND errors, as the desired state is the same.
                        if (!e.matches(Gio.IOErrorEnum, Gio.IOErrorEnum.NOT_FOUND)) {
                            console.warn(`[AIO-Clipboard] Could not clear recent file '${filename}': ${e.message}`);
                        }
                    }
                }
            );
        } catch (e) {
            // Handles synchronous errors like invalid paths.
            console.error(`[AIO-Clipboard] Failed to initiate clearing of recent file '${filename}': ${e.message}`);
        }
    }

    /**
     * Enables the extension, initializing settings, clipboard manager, and UI components.
     * Also binds keyboard shortcuts for quick access.
     * @async
     */
    async enable() {
        // Initialize translations
        this.initTranslations('all-in-one-clipboard');
        Gettext.bindtextdomain('all-in-one-clipboard-content', this.dir.get_child('locale').get_path());

        // Load settings
        this._settings = this.getSettings();

        // Initialize singleton managers
        getGifCacheManager(this.uuid, this._settings).runCleanupImmediately();
        getAutoPaster();

        this._settingsSignalIds = [];

        try {
            this._clipboardManager = new ClipboardManager(this.uuid, this._settings);
        } catch (e) {
            console.error('[AIO-Clipboard] FATAL: FAILED to initialize ClipboardManager:', e);
            return;
        }

        const isLoadSuccessful = await this._clipboardManager.loadAndPrepare();

        // Clear data at login if the setting is enabled
        if (this._settings.get_boolean('clear-data-at-login')) {
            // Clear Clipboard History if enabled
            if (this._settings.get_boolean('clear-clipboard-history-at-login')) {
                this._clipboardManager.clearHistory();
            }

            // Define and clear all other recent item types if enabled
            const recentsToClear = [
                { setting: 'clear-recent-emojis-at-login', file: 'recent_emojis.json' },
                { setting: 'clear-recent-gifs-at-login', file: 'recent_gifs.json' },
                { setting: 'clear-recent-kaomojis-at-login', file: 'recent_kaomojis.json' },
                { setting: 'clear-recent-symbols-at-login', file: 'recent_symbols.json' },
            ];

            for (const item of recentsToClear) {
                if (this._settings.get_boolean(item.setting)) {
                    // Clear the recent items file
                    this._clearRecentFile(item.file);
                }
            }
        }

        // Run garbage collection if the clipboard data loaded successfully
        if (isLoadSuccessful) {
            this._clipboardManager.runGarbageCollection();
        }

        // Start auto-paste functionality
        this._indicator = new AllInOneClipboardIndicator(this._settings, this, this._clipboardManager);
        Main.panel.addToStatusArea(this.uuid, this._indicator, 1);

        this._updateIndicatorVisibility();

        this._settingsSignalIds.push(
            this._settings.connect('changed::hide-panel-icon', () => this._updateIndicatorVisibility())
        );

        this._settingsSignalIds.push(
            this._settings.connect('changed::clear-recents-trigger', () => this._onClearRecentsTrigger())
        );

        this._bindKeyboardShortcuts();
    }

    /**
     * Binds keyboard shortcuts defined in the settings to their respective actions.
     * @private
     */
    _bindKeyboardShortcuts() {
        this._shortcutIds = [];

        // Main toggle shortcut simply calls the toggle method.
        this._addKeybinding('shortcut-toggle-main', async () => {
            await this._indicator.toggleMenu();
        });

        const tabMap = {
            'shortcut-open-clipboard': _("Clipboard"),
            'shortcut-open-emoji': _("Emoji"),
            'shortcut-open-gif': _("GIF"),
            'shortcut-open-kaomoji': _("Kaomoji"),
            'shortcut-open-symbols': _("Symbols")
        };

        Object.entries(tabMap).forEach(([shortcutKey, tabName]) => {
            this._addKeybinding(shortcutKey, async () => {
                // If the button for this tab is not visible, do nothing.
                const button = this._indicator._tabButtons[tabName];
                if (!button || !button.visible) {
                    return;
                }

                if (this._indicator.menu.isOpen) {
                    // If the menu is already open, just switch tabs.
                    await this._indicator._selectTab(tabName);
                } else {
                    // If the menu is closed, open it and select the tab.
                    await this._indicator.openMenuAndSelectTab(tabName);
                }
            });
        });
    }

    /**
     * Helper to add a keybinding and track its ID for later removal.
     * @param {string} name - The name of the keybinding.
     * @param {Function} callback - The function to call when the keybinding is activated.
     * @private
     */
    _addKeybinding(name, callback) {
        const ModeType = Shell.hasOwnProperty('ActionMode')
            ? Shell.ActionMode
            : Shell.KeyBindingMode;

        Main.wm.addKeybinding(
            name,
            this._settings,
            Meta.KeyBindingFlags.NONE,
            ModeType.ALL,
            callback
        );

        this._shortcutIds.push(name);
    }

    /**
     * Unbinds all keyboard shortcuts that were previously bound.
     * @private
     */
    _unbindKeyboardShortcuts() {
        if (!this._shortcutIds) {
            return;
        }

        this._shortcutIds.forEach(id => {
            Main.wm.removeKeybinding(id);
        });

        this._shortcutIds = null;
    }

    /**
     * Disables the extension, cleaning up all resources and UI components.
     * @override
     */
    disable() {
        this._unbindKeyboardShortcuts();

        this._settingsSignalIds.forEach(id => {
            if (this._settings) {
                this._settings.disconnect(id);
            }
        });
        this._settingsSignalIds = [];

        // Destroy singleton managers
        destroyAutoPaster();
        destroyGifCacheManager();

        this._indicator?.destroy();
        this._indicator = null;

        this._clipboardManager?.destroy();
        this._clipboardManager = null;

        this._settings = null;
    }
}<|MERGE_RESOLUTION|>--- conflicted
+++ resolved
@@ -98,11 +98,8 @@
         this._selectTabTimeoutId = 0;
         this._loadingIndicatorTimeoutId = 0;
         this._tabVisibilitySignalIds = [];
-<<<<<<< HEAD
         this._forceHideMainTabBar = false;
-=======
         this._visibleTabNames = new Set();
->>>>>>> e35f6b9e
 
         const icon = new St.Icon({ icon_name: 'edit-copy-symbolic', style_class: 'system-status-icon' });
         this.add_child(icon);
